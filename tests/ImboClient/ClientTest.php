--- conflicted
+++ resolved
@@ -156,34 +156,9 @@
         $this->assertSame($response, $this->client->deleteImage($this->imageIdentifier));
     }
 
-<<<<<<< HEAD
     /**
      * @covers ImboClient\Client::editMetadata
      */
-=======
-    public function testGetImageIdentifier() {
-        $imagePath = __DIR__ . '/_files/image.png';
-        $this->assertSame(md5_file($imagePath), $this->client->getImageIdentifier($imagePath));
-    }
-
-    /**
-     * @expectedException InvalidArgumentException
-     * @expectedExceptionMessage File does not exist: foobar
-     */
-    public function testGetImageIdentifierWhenImageDoesNotExist() {
-        $this->client->getImageIdentifier('foobar');
-    }
-
-    /**
-     * @expectedException InvalidArgumentException
-     * @expectedExceptionMessage File is of zero length:
-     */
-    public function testGetImageIdentifierWhenImageIsEmpty() {
-        $path = __DIR__ . '/_files/emptyImage.png';
-        $this->client->getImageIdentifier($path);
-    }
-
->>>>>>> 4a42012b
     public function testEditMetadata() {
         $data = array(
             'foo' => 'bar',
@@ -393,4 +368,31 @@
         $this->assertSame(100, $properties['height']);
         $this->assertSame(400, $properties['filesize']);
     }
+
+    /**
+     * @covers ImboClient\Client::getImageIdentifier
+     */
+    public function testGetImageIdentifier() {
+        $imagePath = __DIR__ . '/_files/image.png';
+        $this->assertSame(md5_file($imagePath), $this->client->getImageIdentifier($imagePath));
+    }
+
+    /**
+     * @expectedException InvalidArgumentException
+     * @expectedExceptionMessage File does not exist: foobar
+     * @covers ImboClient\Client::getImageIdentifier
+     */
+    public function testGetImageIdentifierWhenImageDoesNotExist() {
+        $this->client->getImageIdentifier('foobar');
+    }
+
+    /**
+     * @expectedException InvalidArgumentException
+     * @expectedExceptionMessage File is of zero length:
+     * @covers ImboClient\Client::getImageIdentifier
+     */
+    public function testGetImageIdentifierWhenImageIsEmpty() {
+        $path = __DIR__ . '/_files/emptyImage.png';
+        $this->client->getImageIdentifier($path);
+    }
 }